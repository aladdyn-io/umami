import LoginLayout from 'components/pages/login/LoginLayout';
import LoginForm from 'components/pages/login/LoginForm';

export default function LoginPage({ disabled }) {
  if (disabled) {
    return null;
  }

  return (
    <LoginLayout title="login">
      <LoginForm />
    </LoginLayout>
  );
}

export async function getServerSideProps() {
  return {
    props: {
<<<<<<< HEAD
      pageDisabled: !!process.env.CLOUD_MODE,
=======
      disabled: !!(process.env.DISABLE_LOGIN || process.env.CLOUD_MODE),
>>>>>>> 4cb5a14d
    },
  };
}<|MERGE_RESOLUTION|>--- conflicted
+++ resolved
@@ -16,11 +16,7 @@
 export async function getServerSideProps() {
   return {
     props: {
-<<<<<<< HEAD
-      pageDisabled: !!process.env.CLOUD_MODE,
-=======
       disabled: !!(process.env.DISABLE_LOGIN || process.env.CLOUD_MODE),
->>>>>>> 4cb5a14d
     },
   };
 }