--- conflicted
+++ resolved
@@ -1,4 +1,4 @@
-import { getWebsiteStats } from 'queries';
+import { getWebsiteStats, getWebsiteById } from 'queries';
 import { methodNotAllowed, ok, unauthorized } from 'next-basics';
 import { allowQuery } from 'lib/auth';
 import { useCors } from 'lib/middleware';
@@ -13,12 +13,8 @@
 
     const { website_id, start_at, end_at, url, referrer, os, browser, device, country } = req.query;
 
-<<<<<<< HEAD
-    const websiteId = +id;
-    const website_uuid = id;
-=======
     const websiteId = +website_id;
->>>>>>> 78338205
+    let websiteUuid = (await getWebsiteById(websiteId)).websiteUuid;
     const startDate = new Date(+start_at);
     const endDate = new Date(+end_at);
 
@@ -26,7 +22,7 @@
     const prevStartDate = new Date(+start_at - distance);
     const prevEndDate = new Date(+end_at - distance);
 
-    const metrics = await getWebsiteStats(websiteId, website_uuid, {
+    const metrics = await getWebsiteStats(websiteUuid, {
       start_at: startDate,
       end_at: endDate,
       filters: {
@@ -38,7 +34,7 @@
         country,
       },
     });
-    const prevPeriod = await getWebsiteStats(websiteId, website_uuid, {
+    const prevPeriod = await getWebsiteStats(websiteUuid, {
       start_at: prevStartDate,
       end_at: prevEndDate,
       filters: {
