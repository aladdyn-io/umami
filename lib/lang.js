--- conflicted
+++ resolved
@@ -1,47 +1,33 @@
 import enMessages from 'lang-compiled/en.json';
 import nlMessages from 'lang-compiled/nl-NL.json';
 import zhCNMessages from 'lang-compiled/zh-CN.json';
-<<<<<<< HEAD
+import trTRMessages from 'lang-compiled/tr-TR.json';
 import ruRUMessages from 'lang-compiled/ru-RU.json';
 import { format } from 'date-fns';
-import { enUS, nl, zhCN, ru } from 'date-fns/locale';
-=======
-import trTRMessages from 'lang-compiled/tr-TR.json';
-import { format } from 'date-fns';
-import { enUS, nl, zhCN, tr } from 'date-fns/locale';
->>>>>>> fd0949e6
+import { enUS, nl, zhCN, tr, ru } from 'date-fns/locale';
 
 export const messages = {
   en: enMessages,
   'nl-NL': nlMessages,
   'zh-CN': zhCNMessages,
-<<<<<<< HEAD
   'ru-RU': ruRUMessages,
-=======
   'tr-TR': trTRMessages,
->>>>>>> fd0949e6
 };
 
 export const dateLocales = {
   en: enUS,
   'nl-NL': nl,
   'zh-CN': zhCN,
-<<<<<<< HEAD
   'ru-RU': ru,
-=======
   'tr-TR': tr,
->>>>>>> fd0949e6
 };
 
 export const menuOptions = [
   { label: 'English', value: 'en', display: 'EN' },
   { label: 'Nederlands', value: 'nl-NL', display: 'NL' },
   { label: '中文 (Chinese Simplified)', value: 'zh-CN', display: '中文' },
-<<<<<<< HEAD
   { label: 'Русский', value: 'ru-RU', display: 'РУ' },
-=======
   { label: 'Turkish', value: 'tr-TR', display: 'TR' },
->>>>>>> fd0949e6
 ];
 
 export function dateFormat(date, str, locale) {
