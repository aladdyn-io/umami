--- conflicted
+++ resolved
@@ -30,13 +30,9 @@
 export const FILTER_RANGE = 'filter-range';
 export const FILTER_REFERRERS = 'filter-referrers';
 export const FILTER_PAGES = 'filter-pages';
-<<<<<<< HEAD
-export const UNIT_TYPES = ['year', 'month', 'hour', 'day'];
+
+export const UNIT_TYPES = ['year', 'month', 'hour', 'day', 'minute'];
 export const EVENT_COLUMNS = ['url', 'referrer', 'title', 'query', 'event', 'host'];
-=======
-export const UNIT_TYPES = ['year', 'month', 'hour', 'day', 'minute'];
-export const EVENT_COLUMNS = ['url', 'referrer', 'title', 'query', 'event'];
->>>>>>> 7a75639d
 
 export const SESSION_COLUMNS = [
   'browser',
