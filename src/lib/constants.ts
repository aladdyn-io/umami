export const CURRENT_VERSION = process.env.currentVersion;
export const AUTH_TOKEN = 'umami.auth';
export const LOCALE_CONFIG = 'umami.locale';
export const TIMEZONE_CONFIG = 'umami.timezone';
export const DATE_RANGE_CONFIG = 'umami.date-range';
export const THEME_CONFIG = 'umami.theme';
export const DASHBOARD_CONFIG = 'umami.dashboard';
export const VERSION_CHECK = 'umami.version-check';
export const SHARE_TOKEN_HEADER = 'x-umami-share-token';
export const HOMEPAGE_URL = 'https://umami.is';
export const REPO_URL = 'https://github.com/umami-software/umami';
export const UPDATES_URL = 'https://api.umami.is/v1/updates';
export const TELEMETRY_PIXEL = 'https://i.umami.is/a.png';
export const FAVICON_URL = 'https://icons.duckduckgo.com/ip3/{{domain}}.ico';

export const DEFAULT_LOCALE = 'en-US';
export const DEFAULT_THEME = 'light';
export const DEFAULT_ANIMATION_DURATION = 300;
export const DEFAULT_DATE_RANGE = '24hour';
export const DEFAULT_WEBSITE_LIMIT = 10;
export const DEFAULT_RESET_DATE = '2000-01-01';
export const DEFAULT_PAGE_SIZE = 10;
export const DEFAULT_DATE_COMPARE = 'prev';

export const REALTIME_RANGE = 30;
export const REALTIME_INTERVAL = 10000;

export const FILTER_COMBINED = 'filter-combined';
export const FILTER_RAW = 'filter-raw';
export const FILTER_DAY = 'filter-day';
export const FILTER_RANGE = 'filter-range';
export const FILTER_REFERRERS = 'filter-referrers';
export const FILTER_PAGES = 'filter-pages';

export const UNIT_TYPES = ['year', 'month', 'hour', 'day', 'minute'];
export const EVENT_COLUMNS = [
  'url',
  'entry',
  'exit',
  'referrer',
  'title',
  'query',
  'event',
  'tag',
  'host',
];

export const SESSION_COLUMNS = [
  'browser',
  'os',
  'device',
  'screen',
  'language',
  'country',
  'city',
  'region',
];

export const FILTER_GROUPS = {
  segment: 'segment',
  cohort: 'cohort',
};

export const FILTER_COLUMNS = {
  url: 'url_path',
  entry: 'url_path',
  exit: 'url_path',
  referrer: 'referrer_domain',
  host: 'hostname',
  title: 'page_title',
  query: 'url_query',
  os: 'os',
  browser: 'browser',
  device: 'device',
  country: 'country',
  region: 'region',
  city: 'city',
  language: 'language',
  event: 'event_name',
  tag: 'tag',
};

export const COLLECTION_TYPE = {
  event: 'event',
  identify: 'identify',
};

export const EVENT_TYPE = {
  pageView: 1,
  customEvent: 2,
} as const;

export const DATA_TYPE = {
  string: 1,
  number: 2,
  boolean: 3,
  date: 4,
  array: 5,
} as const;

export const OPERATORS = {
  equals: 'eq',
  notEquals: 'neq',
  set: 's',
  notSet: 'ns',
  contains: 'c',
  doesNotContain: 'dnc',
  true: 't',
  false: 'f',
  greaterThan: 'gt',
  lessThan: 'lt',
  greaterThanEquals: 'gte',
  lessThanEquals: 'lte',
  before: 'bf',
  after: 'af',
} as const;

export const OPERATOR_PREFIXES = {
  [OPERATORS.equals]: '',
  [OPERATORS.notEquals]: '!',
  [OPERATORS.contains]: '~',
  [OPERATORS.doesNotContain]: '!~',
};

export const DATA_TYPES = {
  [DATA_TYPE.string]: 'string',
  [DATA_TYPE.number]: 'number',
  [DATA_TYPE.boolean]: 'boolean',
  [DATA_TYPE.date]: 'date',
  [DATA_TYPE.array]: 'array',
};

export const REPORT_TYPES = {
  funnel: 'funnel',
  goals: 'goals',
  insights: 'insights',
  retention: 'retention',
  utm: 'utm',
  journey: 'journey',
  revenue: 'revenue',
  attribution: 'attribution',
} as const;

export const REPORT_PARAMETERS = {
  fields: 'fields',
  filters: 'filters',
  groups: 'groups',
} as const;

export const KAFKA_TOPIC = {
  event: 'event',
  eventData: 'event_data',
} as const;

export const ROLES = {
  admin: 'admin',
  teamManager: 'team-manager',
  teamMember: 'team-member',
  teamOwner: 'team-owner',
  teamViewOnly: 'team-view-only',
  user: 'user',
  viewOnly: 'view-only',
} as const;

export const PERMISSIONS = {
  all: 'all',
  websiteCreate: 'website:create',
  websiteUpdate: 'website:update',
  websiteDelete: 'website:delete',
  websiteTransferToTeam: 'website:transfer-to-team',
  websiteTransferToUser: 'website:transfer-to-user',
  teamCreate: 'team:create',
  teamUpdate: 'team:update',
  teamDelete: 'team:delete',
} as const;

export const ROLE_PERMISSIONS = {
  [ROLES.admin]: [PERMISSIONS.all],
  [ROLES.user]: [
    PERMISSIONS.websiteCreate,
    PERMISSIONS.websiteUpdate,
    PERMISSIONS.websiteDelete,
    PERMISSIONS.teamCreate,
  ],
  [ROLES.viewOnly]: [],
  [ROLES.teamOwner]: [
    PERMISSIONS.teamUpdate,
    PERMISSIONS.teamDelete,
    PERMISSIONS.websiteCreate,
    PERMISSIONS.websiteUpdate,
    PERMISSIONS.websiteDelete,
    PERMISSIONS.websiteTransferToTeam,
    PERMISSIONS.websiteTransferToUser,
  ],
  [ROLES.teamManager]: [
    PERMISSIONS.teamUpdate,
    PERMISSIONS.websiteCreate,
    PERMISSIONS.websiteUpdate,
    PERMISSIONS.websiteDelete,
    PERMISSIONS.websiteTransferToTeam,
  ],
  [ROLES.teamMember]: [
    PERMISSIONS.websiteCreate,
    PERMISSIONS.websiteUpdate,
    PERMISSIONS.websiteDelete,
  ],
  [ROLES.teamViewOnly]: [],
} as const;

export const THEME_COLORS = {
  light: {
    primary: '#2680eb',
    gray50: '#ffffff',
    gray75: '#fafafa',
    gray100: '#f5f5f5',
    gray200: '#eaeaea',
    gray300: '#e1e1e1',
    gray400: '#cacaca',
    gray500: '#b3b3b3',
    gray600: '#8e8e8e',
    gray700: '#6e6e6e',
    gray800: '#4b4b4b',
    gray900: '#2c2c2c',
  },
  dark: {
    primary: '#2680eb',
    gray50: '#252525',
    gray75: '#2f2f2f',
    gray100: '#323232',
    gray200: '#3e3e3e',
    gray300: '#4a4a4a',
    gray400: '#5a5a5a',
    gray500: '#6e6e6e',
    gray600: '#909090',
    gray700: '#b9b9b9',
    gray800: '#e3e3e3',
    gray900: '#ffffff',
  },
};

export const CHART_COLORS = [
  '#2680eb',
  '#9256d9',
  '#44b556',
  '#e68619',
  '#e34850',
  '#f7bd12',
  '#01bad7',
  '#6734bc',
  '#89c541',
  '#ffc301',
  '#ec1562',
  '#ffec16',
];

export const DOMAIN_REGEX =
  /^(localhost(:[1-9]\d{0,4})?|((?=[a-z0-9-_]{1,63}\.)(xn--)?[a-z0-9-_]+(-[a-z0-9-_]+)*\.)+(xn--)?[a-z0-9-_]{2,63})$/;
export const SHARE_ID_REGEX = /^[a-zA-Z0-9]{8,16}$/;
export const DATETIME_REGEX =
  /^[0-9]{4}-[0-9]{2}-[0-9]{2}T[0-9]{2}:[0-9]{2}:[0-9]{2}(\.[0-9]{3}(Z|\+[0-9]{2}:[0-9]{2})?)?$/;

export const DESKTOP_SCREEN_WIDTH = 1920;
export const LAPTOP_SCREEN_WIDTH = 1024;
export const MOBILE_SCREEN_WIDTH = 479;

export const URL_LENGTH = 500;
export const PAGE_TITLE_LENGTH = 500;
export const EVENT_NAME_LENGTH = 50;

export const UTM_PARAMS = ['utm_campaign', 'utm_content', 'utm_medium', 'utm_source', 'utm_term'];

export const DESKTOP_OS = [
  'BeOS',
  'Chrome OS',
  'Linux',
  'Mac OS',
  'Open BSD',
  'OS/2',
  'QNX',
  'Sun OS',
  'Windows 10',
  'Windows 2000',
  'Windows 3.11',
  'Windows 7',
  'Windows 8',
  'Windows 8.1',
  'Windows 95',
  'Windows 98',
  'Windows ME',
  'Windows Server 2003',
  'Windows Vista',
  'Windows XP',
];

export const MOBILE_OS = ['Amazon OS', 'Android OS', 'BlackBerry OS', 'iOS', 'Windows Mobile'];

export const OS_NAMES = {
  'Android OS': 'Android',
  'Chrome OS': 'ChromeOS',
  'Mac OS': 'macOS',
  'Sun OS': 'SunOS',
  'Windows 10': 'Windows 10/11',
};

export const BROWSERS = {
  android: 'Android',
  aol: 'AOL',
  bb10: 'BlackBerry 10',
  beaker: 'Beaker',
  chrome: 'Chrome',
  'chromium-webview': 'Chrome (webview)',
  crios: 'Chrome (iOS)',
  curl: 'Curl',
  edge: 'Edge',
  'edge-chromium': 'Edge (Chromium)',
  'edge-ios': 'Edge (iOS)',
  facebook: 'Facebook',
  firefox: 'Firefox',
  fxios: 'Firefox (iOS)',
  ie: 'IE',
  instagram: 'Instagram',
  ios: 'iOS',
  'ios-webview': 'iOS (webview)',
  kakaotalk: 'KakaoTalk',
  miui: 'MIUI',
  opera: 'Opera',
  'opera-mini': 'Opera Mini',
  phantomjs: 'PhantomJS',
  safari: 'Safari',
  samsung: 'Samsung',
  searchbot: 'Searchbot',
  silk: 'Silk',
  yandexbrowser: 'Yandex',
};

// The order here is important and influences how IPs are detected by lib/detect.ts
// Please do not change the order unless you know exactly what you're doing - read https://developers.cloudflare.com/fundamentals/reference/http-headers/
export const IP_ADDRESS_HEADERS = [
  'x-client-ip',
  'x-forwarded-for',
  'cf-connecting-ip', // This should be *after* x-forwarded-for, so that x-forwarded-for is respected if present
  'do-connecting-ip',
  'fastly-client-ip',
  'true-client-ip',
  'x-real-ip',
  'x-cluster-client-ip',
  'x-forwarded',
<<<<<<< HEAD
  'forwarded',
  'x-appengine-user-ip',
=======
  'x-forwarded-for',
  'x-nf-client-connection-ip',
  'x-real-ip',
>>>>>>> 840e0314
];

export const SOCIAL_DOMAINS = [
  'bsky.app',
  'facebook.com',
  'fb.com',
  'ig.com',
  'instagram.com',
  'linkedin.',
  'news.ycombinator.com',
  'pinterest.',
  'reddit.',
  'snapchat.',
  't.co',
  'threads.net',
  'tiktok.',
  'twitter.com',
  'x.com',
];

export const SEARCH_DOMAINS = [
  'baidu.com',
  'bing.com',
  'chatgpt.com',
  'duckduckgo.com',
  'ecosia.org',
  'google.',
  'msn.com',
  'perplexity.ai',
  'search.brave.com',
  'yandex.',
];

export const SHOPPING_DOMAINS = [
  'alibaba.com',
  'aliexpress.com',
  'amazon.',
  'bestbuy.com',
  'ebay.com',
  'etsy.com',
  'newegg.com',
  'target.com',
  'walmart.com',
];

export const EMAIL_DOMAINS = [
  'gmail.',
  'hotmail.',
  'mail.yahoo.',
  'outlook.',
  'proton.me',
  'protonmail.',
];

export const VIDEO_DOMAINS = ['twitch.', 'youtube.'];

export const PAID_AD_PARAMS = [
  'ad_id=',
  'aid=',
  'dclid=',
  'epik=',
  'fbclid=',
  'gclid=',
  'li_fat_id=',
  'msclkid=',
  'ob_click_id=',
  'pc_id=',
  'rdt_cid=',
  'scid=',
  'ttclid=',
  'twclid=',
  'utm_medium=cpc',
  'utm_medium=paid',
  'utm_medium=paid_social',
  'utm_source=google',
];

export const GROUPED_DOMAINS = [
  { name: 'Bing', domain: 'bing.com', match: 'bing.' },
  { name: 'Brave', domain: 'brave.com', match: 'brave.' },
  { name: 'ChatGPT', domain: 'chatgpt.com', match: 'chatgpt.' },
  { name: 'DuckDuckGo', domain: 'duckduckgo.com', match: 'duckduckgo.' },
  { name: 'Facebook', domain: 'facebook.com', match: 'facebook.' },
  { name: 'GitHub', domain: 'github.com', match: 'github.' },
  { name: 'Google', domain: 'google.com', match: 'google.' },
  { name: 'Hacker News', domain: 'news.ycombinator.com', match: 'news.ycombinator.com' },
  { name: 'Instagram', domain: 'instagram.com', match: ['instagram.', 'ig.com'] },
  { name: 'LinkedIn', domain: 'linkedin.com', match: 'linkedin.' },
  { name: 'Pinterest', domain: 'pinterest.com', match: 'pinterest.' },
  { name: 'Reddit', domain: 'reddit.com', match: 'reddit.' },
  { name: 'Snapchat', domain: 'snapchat.com', match: 'snapchat.' },
  { name: 'Twitter', domain: 'twitter.com', match: ['twitter.', 't.co', 'x.com'] },
];

export const MAP_FILE = '/datamaps.world.json';

export const ISO_COUNTRIES = {
  ANT: 'AN',
  ARE: 'AE',
  BLM: 'BL',
  CHE: 'CH',
  ESH: 'EH',
  ESP: 'ES',
  FSM: 'FM',
  GBR: 'GB',
  JAM: 'JM',
  JEY: 'JE',
  JOR: 'JO',
  JPN: 'JP',
  KAZ: 'KZ',
  KEN: 'KE',
  KGZ: 'KG',
  KIR: 'KI',
  KNA: 'KN',
  KOR: 'KR',
  KWT: 'KW',
  LAO: 'LA',
  LBN: 'LB',
  LBR: 'LR',
  LBY: 'LY',
  LCA: 'LC',
  LIE: 'LI',
  LKA: 'LK',
  LSO: 'LS',
  LTU: 'LT',
  LUX: 'LU',
  LVA: 'LV',
  MAF: 'MF',
  MAR: 'MA',
  MCO: 'MC',
  MDA: 'MD',
  MDG: 'MG',
  MDV: 'MV',
  MEX: 'MX',
  MHL: 'MH',
  MKD: 'MK',
  MLI: 'ML',
  MLT: 'MT',
  MMR: 'MM',
  MNE: 'ME',
  MNG: 'MN',
  MNP: 'MP',
  MOZ: 'MZ',
  MRT: 'MR',
  MSR: 'MS',
  MTQ: 'MQ',
  MUS: 'MU',
  MWI: 'MW',
  MYS: 'MY',
  MYT: 'YT',
  NAM: 'NA',
  NCL: 'NC',
  NER: 'NE',
  NFK: 'NF',
  NGA: 'NG',
  NIC: 'NI',
  NIU: 'NU',
  NLD: 'NL',
  NOR: 'NO',
  NPL: 'NP',
  NRU: 'NR',
  NZL: 'NZ',
  OMN: 'OM',
  PAK: 'PK',
  PAN: 'PA',
  PCN: 'PN',
  PER: 'PE',
  PHL: 'PH',
  PLW: 'PW',
  PNG: 'PG',
  POL: 'PL',
  PRI: 'PR',
  PRK: 'KP',
  PRT: 'PT',
  PRY: 'PY',
  PSE: 'PS',
  QAT: 'QA',
  REU: 'RE',
  ROU: 'RO',
  RUS: 'RU',
  RWA: 'RW',
  SAU: 'SA',
  SDN: 'SD',
  SEN: 'SN',
  SGP: 'SG',
  SGS: 'GS',
  SHN: 'SH',
  SJM: 'SJ',
  SLB: 'SB',
  SLE: 'SL',
  SMR: 'SM',
  SOM: 'SO',
  SPM: 'PM',
  SRB: 'RS',
  SSD: 'SS',
  STP: 'ST',
  SUR: 'SR',
  SVK: 'SK',
  SVN: 'SI',
  SWE: 'SE',
  SWZ: 'SZ',
  SYC: 'SC',
  SYR: 'SY',
  TCA: 'TC',
  TGO: 'TG',
  THA: 'TH',
  TJK: 'TJ',
  TKL: 'TK',
  TKM: 'TM',
  TLS: 'TL',
  TON: 'TO',
  TTO: 'TT',
  TUN: 'TN',
  TUR: 'TR',
  TUV: 'TV',
  TWN: 'TW',
  TZA: 'TZ',
  UGA: 'UG',
  UKR: 'UA',
  UMI: 'UM',
  URY: 'UY',
  USA: 'US',
  UZB: 'UZ',
  VCT: 'VC',
  VEN: 'VE',
  VIR: 'VI',
  VNM: 'VN',
  VUT: 'VU',
  WLF: 'WF',
  WSM: 'WS',
  XKX: 'XK',
  YEM: 'YE',
  ZAF: 'ZA',
  ZMB: 'ZM',
  ZWE: 'ZW',
};<|MERGE_RESOLUTION|>--- conflicted
+++ resolved
@@ -345,14 +345,10 @@
   'x-real-ip',
   'x-cluster-client-ip',
   'x-forwarded',
-<<<<<<< HEAD
   'forwarded',
   'x-appengine-user-ip',
-=======
-  'x-forwarded-for',
   'x-nf-client-connection-ip',
   'x-real-ip',
->>>>>>> 840e0314
 ];
 
 export const SOCIAL_DOMAINS = [
