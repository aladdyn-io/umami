import MetricsTable, { MetricsTableProps } from './MetricsTable';
import { emptyFilter } from 'lib/filters';
import FilterLink from 'components/common/FilterLink';
<<<<<<< HEAD
=======
import TypeIcon from 'components/common/TypeIcon';
import { useLocale } from 'components/hooks';
>>>>>>> 6880ec85
import { useMessages } from 'components/hooks';
import { useFormat } from 'components/hooks';

export function CitiesTable(props: MetricsTableProps) {
  const { formatMessage, labels } = useMessages();
<<<<<<< HEAD
  const { formatCity } = useFormat();

  const renderLink = ({ x: city, country }) => {
    return (
      <FilterLink id="city" value={city} label={formatCity(city, country)}>
        {country && (
          <img
            src={`${process.env.basePath}/images/flags/${country?.toLowerCase() || 'xx'}.png`}
            alt={country}
          />
        )}
=======
  const { countryNames } = useCountryNames(locale);

  const renderLabel = (city: string, country: string) => {
    const countryName = countryNames[country];
    return countryName ? `${city}, ${countryName}` : city;
  };

  const renderLink = ({ x: city, country }) => {
    return (
      <FilterLink id="city" value={city} label={renderLabel(city, country)}>
        {country && <TypeIcon type="country" value={country} />}
>>>>>>> 6880ec85
      </FilterLink>
    );
  };

  return (
    <MetricsTable
      {...props}
      title={formatMessage(labels.cities)}
      type="city"
      metric={formatMessage(labels.visitors)}
      dataFilter={emptyFilter}
      renderLabel={renderLink}
      searchFormattedValues={true}
    />
  );
}

export default CitiesTable;<|MERGE_RESOLUTION|>--- conflicted
+++ resolved
@@ -1,17 +1,14 @@
 import MetricsTable, { MetricsTableProps } from './MetricsTable';
 import { emptyFilter } from 'lib/filters';
 import FilterLink from 'components/common/FilterLink';
-<<<<<<< HEAD
-=======
+
 import TypeIcon from 'components/common/TypeIcon';
 import { useLocale } from 'components/hooks';
->>>>>>> 6880ec85
 import { useMessages } from 'components/hooks';
 import { useFormat } from 'components/hooks';
 
 export function CitiesTable(props: MetricsTableProps) {
   const { formatMessage, labels } = useMessages();
-<<<<<<< HEAD
   const { formatCity } = useFormat();
 
   const renderLink = ({ x: city, country }) => {
@@ -23,19 +20,6 @@
             alt={country}
           />
         )}
-=======
-  const { countryNames } = useCountryNames(locale);
-
-  const renderLabel = (city: string, country: string) => {
-    const countryName = countryNames[country];
-    return countryName ? `${city}, ${countryName}` : city;
-  };
-
-  const renderLink = ({ x: city, country }) => {
-    return (
-      <FilterLink id="city" value={city} label={renderLabel(city, country)}>
-        {country && <TypeIcon type="country" value={country} />}
->>>>>>> 6880ec85
       </FilterLink>
     );
   };
