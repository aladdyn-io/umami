import { URL_LENGTH } from 'lib/constants';
import { CLICKHOUSE, PRISMA, runQuery } from 'lib/db';
import kafka from 'lib/kafka';
import prisma from 'lib/prisma';

export async function savePageView(...args) {
  return runQuery({
    [PRISMA]: () => relationalQuery(...args),
    [CLICKHOUSE]: () => clickhouseQuery(...args),
  });
}

async function relationalQuery(websiteId, { session: { sessionId }, url, referrer }) {
  return prisma.client.pageview.create({
    data: {
      websiteId,
      sessionId,
      url: url?.substring(0, URL_LENGTH),
      referrer: referrer?.substring(0, URL_LENGTH),
    },
  });
}

async function clickhouseQuery(
<<<<<<< HEAD
  website_uuid,
  { session: { country, ...sessionArgs }, url, referrer },
) {
  const { getDateFormat, sendMessage } = kafka;
  const params = {
    website_id: website_uuid,
=======
  websiteId,
  { session: { country, sessionUuid, ...sessionArgs }, url, referrer },
) {
  const { getDateFormat, sendMessage } = kafka;
  const params = {
    session_uuid: sessionUuid,
    website_id: websiteId,
>>>>>>> 78338205
    created_at: getDateFormat(new Date()),
    url: url?.substring(0, URL_LENGTH),
    referrer: referrer?.substring(0, URL_LENGTH),
    ...sessionArgs,
    country: country ? country : null,
  };

  await sendMessage(params, 'event');
}<|MERGE_RESOLUTION|>--- conflicted
+++ resolved
@@ -22,14 +22,6 @@
 }
 
 async function clickhouseQuery(
-<<<<<<< HEAD
-  website_uuid,
-  { session: { country, ...sessionArgs }, url, referrer },
-) {
-  const { getDateFormat, sendMessage } = kafka;
-  const params = {
-    website_id: website_uuid,
-=======
   websiteId,
   { session: { country, sessionUuid, ...sessionArgs }, url, referrer },
 ) {
@@ -37,7 +29,6 @@
   const params = {
     session_uuid: sessionUuid,
     website_id: websiteId,
->>>>>>> 78338205
     created_at: getDateFormat(new Date()),
     url: url?.substring(0, URL_LENGTH),
     referrer: referrer?.substring(0, URL_LENGTH),
