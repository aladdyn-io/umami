--- conflicted
+++ resolved
@@ -11,53 +11,8 @@
   display: flex;
   flex-direction: column;
   flex: 1;
-<<<<<<< HEAD
-
-  font-size: var(--font-size-normal);
-  overflow-y: overlay;
-}
-
-body {
-  color: var(--gray900);
-  background: var(--gray75);
-}
-
-.zh-CN {
-  font-family: '方体', 'PingFang SC', '黑体', 'Heiti SC', 'Microsoft JhengHei UI',
-    'Microsoft JhengHei', Roboto, Noto, 'Noto Sans CJK SC', sans-serif !important;
-}
-
-.zh-TW {
-  font-family: '方體', 'PingFang TC', '黑體', 'Heiti TC', 'Microsoft JhengHei UI',
-    'Microsoft JhengHei', Roboto, Noto, 'Noto Sans CJK TC', sans-serif !important;
-}
-
-.ja-JP {
-  font-family: '游ゴシック体', YuGothic, 'ヒラギノ丸ゴ', 'Hiragino Sans', 'Yu Gothic UI',
-    'Meiryo UI', 'MS Gothic', Roboto, Noto, 'Noto Sans CJK JP', sans-serif !important;
-}
-
-.ko-KR {
-  font-family: 'Nanum Gothic', 'Apple SD Gothic Neo', 'Malgun Gothic', Roboto, Noto,
-    'Noto Sans CJK KR', sans-serif !important;
-}
-
-.ar-SA {
-  font-family: 'Geeza Pro', 'Arabic Typesetting', Roboto, Noto, 'Noto Naskh Arabic',
-    'Times New Roman', serif !important;
-}
-
-.si-LK {
-  font-family: 'Noto Sans Sinhala', Roboto, Noto, 'Times New Roman', sans-serif !important;
-}
-
-.he-IL {
-  font-family: 'New Peninim MT', 'Arial Hebrew', Gisha, 'Times New Roman', Roboto, Noto,
-    'Noto Sans Hebrew', sans-serif !important;
-=======
   color: var(--font-color100);
   background: var(--base50);
->>>>>>> 0e4c071b
 }
 
 *,
