import React, { useState } from 'react';
import { FormattedMessage } from 'react-intl';
import Link from 'next/link';
import classNames from 'classnames';
import PageHeader from 'components/layout/PageHeader';
import Button from 'components/common/Button';
import Icon from 'components/common/Icon';
import Table from 'components/common/Table';
import Modal from 'components/common/Modal';
import Toast from 'components/common/Toast';
import AccountEditForm from 'components/forms/AccountEditForm';
import ButtonLayout from 'components/layout/ButtonLayout';
import DeleteForm from 'components/forms/DeleteForm';
import useFetch from 'hooks/useFetch';
import Pen from 'assets/pen.svg';
import Plus from 'assets/plus.svg';
import Trash from 'assets/trash.svg';
import Check from 'assets/check.svg';
import LinkIcon from 'assets/external-link.svg';
import styles from './AccountSettings.module.css';

export default function AccountSettings() {
  const [addAccount, setAddAccount] = useState();
  const [editAccount, setEditAccount] = useState();
  const [deleteAccount, setDeleteAccount] = useState();
  const [saved, setSaved] = useState(0);
  const [message, setMessage] = useState();
  const { data } = useFetch(`/accounts`, {}, [saved]);

  const Checkmark = ({ isAdmin }) => (isAdmin ? <Icon icon={<Check />} size="medium" /> : null);

<<<<<<< HEAD
  const DashboardLink = row => (
    <Link href={`/dashboard/${row.id}/${row.username}`}>
      <a>
        <Icon icon={<LinkIcon />} />
      </a>
    </Link>
  );
=======
  const DashboardLink = row => {
    return (
      <Link href={`/dashboard/${row.accountUuid}/${row.username}`}>
        <a>
          <Icon icon={<LinkIcon />} />
        </a>
      </Link>
    );
  };
>>>>>>> d05fd2bd

  const Buttons = row => (
    <ButtonLayout align="right">
      <Button icon={<Pen />} size="small" onClick={() => setEditAccount(row)}>
        <FormattedMessage id="label.edit" defaultMessage="Edit" />
      </Button>
      {!row.isAdmin && (
        <Button icon={<Trash />} size="small" onClick={() => setDeleteAccount(row)}>
          <FormattedMessage id="label.delete" defaultMessage="Delete" />
        </Button>
      )}
    </ButtonLayout>
  );

  const columns = [
    {
      key: 'username',
      label: <FormattedMessage id="label.username" defaultMessage="Username" />,
      className: 'col-12 col-lg-4',
    },
    {
      key: 'isAdmin',
      label: <FormattedMessage id="label.administrator" defaultMessage="Administrator" />,
      className: 'col-12 col-lg-3',
      render: Checkmark,
    },
    {
      key: 'dashboard',
      label: <FormattedMessage id="label.dashboard" defaultMessage="Dashboard" />,
      className: 'col-12 col-lg-3',
      render: DashboardLink,
    },
    {
      key: 'actions',
      className: classNames(styles.buttons, 'col-12 col-lg-2 pt-2 pt-md-0'),
      render: Buttons,
    },
  ];

  function handleSave() {
    setSaved(state => state + 1);
    setMessage(<FormattedMessage id="message.save-success" defaultMessage="Saved successfully." />);
    handleClose();
  }

  function handleClose() {
    setEditAccount(null);
    setAddAccount(null);
    setDeleteAccount(null);
  }

  if (!data) {
    return null;
  }

  return (
    <>
      <PageHeader>
        <div>
          <FormattedMessage id="label.accounts" defaultMessage="Accounts" />
        </div>
        <Button icon={<Plus />} size="small" onClick={() => setAddAccount(true)}>
          <FormattedMessage id="label.add-account" defaultMessage="Add account" />
        </Button>
      </PageHeader>
      <Table columns={columns} rows={data} />
      {editAccount && (
        <Modal title={<FormattedMessage id="label.edit-account" defaultMessage="Edit account" />}>
          <AccountEditForm
            values={{ ...editAccount, password: '' }}
            onSave={handleSave}
            onClose={handleClose}
          />
        </Modal>
      )}
      {addAccount && (
        <Modal title={<FormattedMessage id="label.add-account" defaultMessage="Add account" />}>
          <AccountEditForm onSave={handleSave} onClose={handleClose} />
        </Modal>
      )}
      {deleteAccount && (
        <Modal
          title={<FormattedMessage id="label.delete-account" defaultMessage="Delete account" />}
        >
          <DeleteForm
            values={{ type: 'accounts', id: deleteAccount.id, name: deleteAccount.username }}
            onSave={handleSave}
            onClose={handleClose}
          />
        </Modal>
      )}
      {message && <Toast message={message} onClose={() => setMessage(null)} />}
    </>
  );
}<|MERGE_RESOLUTION|>--- conflicted
+++ resolved
@@ -29,15 +29,6 @@
 
   const Checkmark = ({ isAdmin }) => (isAdmin ? <Icon icon={<Check />} size="medium" /> : null);
 
-<<<<<<< HEAD
-  const DashboardLink = row => (
-    <Link href={`/dashboard/${row.id}/${row.username}`}>
-      <a>
-        <Icon icon={<LinkIcon />} />
-      </a>
-    </Link>
-  );
-=======
   const DashboardLink = row => {
     return (
       <Link href={`/dashboard/${row.accountUuid}/${row.username}`}>
@@ -47,7 +38,6 @@
       </Link>
     );
   };
->>>>>>> d05fd2bd
 
   const Buttons = row => (
     <ButtonLayout align="right">
