import { Column, Icon, Row, Text } from 'react-basics';
import Link from 'next/link';
import LanguageButton from 'components/input/LanguageButton';
import ThemeButton from 'components/input/ThemeButton';
import SettingsButton from 'components/input/SettingsButton';
import Icons from 'components/icons';
import styles from './Header.module.css';

export default function Header() {
  return (
<<<<<<< HEAD
    <>
      {allowUpdate && <UpdateNotice />}
      <header className={classNames(styles.header, 'row')}>
        <div className={styles.title}>
          <Icon icon={<Logo />} size="large" className={styles.logo} />
          <Link href={isSharePage ? HOMEPAGE_URL : '/'}>umami</Link>
        </div>

        {user && (
          <>
            <HamburgerButton />
            <div className={styles.links}>
              <Link href="/dashboard">
                <FormattedMessage id="label.dashboard" defaultMessage="Dashboard" />
              </Link>
              <Link href="/realtime">
                <FormattedMessage id="label.realtime" defaultMessage="Realtime" />
              </Link>
              {!process.env.isCloudMode && (
                <Link href="/settings">
                  <FormattedMessage id="label.settings" defaultMessage="Settings" />
                </Link>
              )}
            </div>
          </>
        )}
        <div className={styles.buttons}>
          <ThemeButton />
          <LanguageButton menuAlign="right" />
          {user && <UserButton />}
        </div>
      </header>
    </>
=======
    <header className={styles.header}>
      <Row>
        <Column>
          <Link href="https://umami.is" target="_blank" className={styles.title}>
            <Icon size="lg">
              <Icons.Logo />
            </Icon>
            <Text>umami</Text>
          </Link>
        </Column>
        <Column className={styles.buttons}>
          <ThemeButton tooltipPosition="bottom" />
          <LanguageButton tooltipPosition="bottom" menuPosition="bottom" />
          <SettingsButton />
        </Column>
      </Row>
    </header>
>>>>>>> 0e4c071b
  );
}<|MERGE_RESOLUTION|>--- conflicted
+++ resolved
@@ -8,41 +8,6 @@
 
 export default function Header() {
   return (
-<<<<<<< HEAD
-    <>
-      {allowUpdate && <UpdateNotice />}
-      <header className={classNames(styles.header, 'row')}>
-        <div className={styles.title}>
-          <Icon icon={<Logo />} size="large" className={styles.logo} />
-          <Link href={isSharePage ? HOMEPAGE_URL : '/'}>umami</Link>
-        </div>
-
-        {user && (
-          <>
-            <HamburgerButton />
-            <div className={styles.links}>
-              <Link href="/dashboard">
-                <FormattedMessage id="label.dashboard" defaultMessage="Dashboard" />
-              </Link>
-              <Link href="/realtime">
-                <FormattedMessage id="label.realtime" defaultMessage="Realtime" />
-              </Link>
-              {!process.env.isCloudMode && (
-                <Link href="/settings">
-                  <FormattedMessage id="label.settings" defaultMessage="Settings" />
-                </Link>
-              )}
-            </div>
-          </>
-        )}
-        <div className={styles.buttons}>
-          <ThemeButton />
-          <LanguageButton menuAlign="right" />
-          {user && <UserButton />}
-        </div>
-      </header>
-    </>
-=======
     <header className={styles.header}>
       <Row>
         <Column>
@@ -60,6 +25,5 @@
         </Column>
       </Row>
     </header>
->>>>>>> 0e4c071b
   );
 }