{
  "label.access-code": [
    {
      "type": 0,
      "value": "Access code"
    }
  ],
  "label.actions": [
    {
      "type": 0,
      "value": "Veiksmai"
    }
  ],
  "label.activity-log": [
    {
      "type": 0,
      "value": "Activity log"
    }
  ],
  "label.add-website": [
    {
      "type": 0,
      "value": "Pridėti svetainę"
    }
  ],
  "label.admin": [
    {
      "type": 0,
      "value": "Administratorius"
    }
  ],
  "label.all": [
    {
      "type": 0,
      "value": "Visi"
    }
  ],
  "label.all-time": [
    {
      "type": 0,
      "value": "Visas laikotarpis"
    }
  ],
  "label.analytics": [
    {
      "type": 0,
      "value": "Analytics"
    }
  ],
  "label.average-visit-time": [
    {
      "type": 0,
      "value": "Vidutinė vizito trukmė"
    }
  ],
  "label.back": [
    {
      "type": 0,
      "value": "Atgal"
    }
  ],
  "label.bounce-rate": [
    {
      "type": 0,
      "value": "Atmetimo rodiklis"
    }
  ],
  "label.browsers": [
    {
      "type": 0,
      "value": "Naršyklės"
    }
  ],
  "label.cancel": [
    {
      "type": 0,
      "value": "Atšaukti"
    }
  ],
  "label.change-password": [
    {
      "type": 0,
      "value": "Pakeisti slaptažodį"
    }
  ],
  "label.cities": [
    {
      "type": 0,
      "value": "Cities"
    }
  ],
  "label.clear-all": [
    {
      "type": 0,
      "value": "Clear all"
    }
  ],
  "label.confirm": [
    {
      "type": 0,
      "value": "Confirm"
    }
  ],
  "label.confirm-password": [
    {
      "type": 0,
      "value": "Patvirtinti slaptažodį"
    }
  ],
  "label.continue": [
    {
      "type": 0,
      "value": "Continue"
    }
  ],
  "label.countries": [
    {
      "type": 0,
      "value": "Šalys"
    }
  ],
  "label.create-team": [
    {
      "type": 0,
      "value": "Create team"
    }
  ],
  "label.create-user": [
    {
      "type": 0,
      "value": "Create user"
    }
  ],
  "label.created": [
    {
      "type": 0,
      "value": "Created"
    }
  ],
  "label.current-password": [
    {
      "type": 0,
      "value": "Dabartinis slaptažodis"
    }
  ],
  "label.custom-range": [
    {
      "type": 0,
      "value": "Pasirinktinis intervalas"
    }
  ],
  "label.dashboard": [
    {
      "type": 0,
      "value": "Švieslentė"
    }
  ],
  "label.data": [
    {
      "type": 0,
      "value": "Data"
    }
  ],
  "label.date-range": [
    {
      "type": 0,
      "value": "Laikotarpis"
    }
  ],
  "label.default-date-range": [
    {
      "type": 0,
      "value": "Numatytasis laikotarpis"
    }
  ],
  "label.delete": [
    {
      "type": 0,
      "value": "Ištrinti"
    }
  ],
  "label.delete-team": [
    {
      "type": 0,
      "value": "Delete team"
    }
  ],
  "label.delete-user": [
    {
      "type": 0,
      "value": "Delete user"
    }
  ],
  "label.delete-website": [
    {
      "type": 0,
      "value": "Ištrinti svetainę"
    }
  ],
  "label.desktop": [
    {
      "type": 0,
      "value": "Desktop"
    }
  ],
  "label.details": [
    {
      "type": 0,
      "value": "Details"
    }
  ],
  "label.devices": [
    {
      "type": 0,
      "value": "Įrenginiai"
    }
  ],
  "label.dismiss": [
    {
      "type": 0,
      "value": "Gerai"
    }
  ],
  "label.domain": [
    {
      "type": 0,
      "value": "Domenas"
    }
  ],
  "label.edit": [
    {
      "type": 0,
      "value": "Redaguoti"
    }
  ],
  "label.edit-dashboard": [
    {
      "type": 0,
      "value": "Edit dashboard"
    }
  ],
  "label.enable-share-url": [
    {
      "type": 0,
      "value": "Įjungti bendrinimą su nuoroda"
    }
  ],
  "label.events": [
    {
      "type": 0,
      "value": "Įvykiai"
    }
  ],
  "label.filter-combined": [
    {
      "type": 0,
      "value": "Kombinuoti"
    }
  ],
  "label.filter-raw": [
    {
      "type": 0,
      "value": "Neapdoroti"
    }
  ],
  "label.join": [
    {
      "type": 0,
      "value": "Join"
    }
  ],
  "label.join-team": [
    {
      "type": 0,
      "value": "Join team"
    }
  ],
  "label.language": [
    {
      "type": 0,
      "value": "Language"
    }
  ],
  "label.languages": [
    {
      "type": 0,
      "value": "Kalbos"
    }
  ],
  "label.laptop": [
    {
      "type": 0,
      "value": "Laptop"
    }
  ],
  "label.last-days": [
    {
      "offset": 0,
      "options": {
        "=0": {
          "value": [
            {
              "type": 0,
              "value": "Paskutinės "
            },
            {
              "type": 7
            },
            {
              "type": 0,
              "value": " dienų"
            }
          ]
        },
        "one": {
          "value": [
            {
              "type": 0,
              "value": "Paskutinė diena"
            }
          ]
        },
        "other": {
          "value": [
            {
              "type": 0,
              "value": "Paskutinės "
            },
            {
              "type": 7
            },
            {
              "type": 0,
              "value": " dienos"
            }
          ]
        },
        "zero": {
          "value": [
            {
              "type": 0,
              "value": "Paskutinės "
            },
            {
              "type": 7
            },
            {
              "type": 0,
              "value": " dienų"
            }
          ]
        }
      },
      "pluralType": "cardinal",
      "type": 6,
      "value": "x"
    }
  ],
  "label.last-hours": [
    {
      "offset": 0,
      "options": {
        "=0": {
          "value": [
            {
              "type": 0,
              "value": "Paskutinės "
            },
            {
              "type": 7
            },
            {
              "type": 0,
              "value": " valandų"
            }
          ]
        },
        "one": {
          "value": [
            {
              "type": 0,
              "value": "Paskutinė "
            },
            {
              "type": 7
            },
            {
              "type": 0,
              "value": " valanda"
            }
          ]
        },
        "other": {
          "value": [
            {
              "type": 0,
              "value": "Paskutinės "
            },
            {
              "type": 7
            },
            {
              "type": 0,
              "value": " valandos"
            }
          ]
        },
        "zero": {
          "value": [
            {
              "type": 0,
              "value": "Paskutinės "
            },
            {
              "type": 7
            },
            {
              "type": 0,
              "value": " valandų"
            }
          ]
        }
      },
      "pluralType": "cardinal",
      "type": 6,
      "value": "x"
    }
  ],
  "label.leave": [
    {
      "type": 0,
      "value": "Leave"
    }
  ],
  "label.leave-team": [
    {
      "type": 0,
      "value": "Leave team"
    }
  ],
  "label.logout": [
    {
      "type": 0,
      "value": "Atsijungti"
    }
  ],
  "label.members": [
    {
      "type": 0,
      "value": "Members"
    }
  ],
  "label.mobile": [
    {
      "type": 0,
      "value": "Mobilusis"
    }
  ],
  "label.more": [
    {
      "type": 0,
      "value": "Daugiau"
    }
  ],
  "label.name": [
    {
      "type": 0,
      "value": "Pavadinimas"
    }
  ],
  "label.new-password": [
    {
      "type": 0,
      "value": "Naujas slaptažodis"
    }
  ],
  "label.none": [
    {
      "type": 0,
      "value": "None"
    }
  ],
  "label.operating-systems": [
    {
      "type": 0,
      "value": "Operacinės sistemos"
    }
  ],
  "label.owner": [
    {
      "type": 0,
      "value": "Savininkas"
    }
  ],
  "label.page-views": [
    {
      "type": 0,
      "value": "Puslapių peržiūros"
    }
  ],
  "label.pages": [
    {
      "type": 0,
      "value": "Puslapiai"
    }
  ],
  "label.password": [
    {
      "type": 0,
      "value": "Slaptažodis"
    }
  ],
  "label.powered-by": [
    {
      "type": 0,
      "value": "Powered by "
    },
    {
      "type": 1,
      "value": "name"
    }
  ],
  "label.profile": [
    {
      "type": 0,
      "value": "Profilis"
    }
  ],
  "label.queries": [
    {
      "type": 0,
      "value": "Queries"
    }
  ],
  "label.query-parameters": [
    {
      "type": 0,
      "value": "Query parameters"
    }
  ],
  "label.realtime": [
    {
      "type": 0,
      "value": "Realiuoju laiku"
    }
  ],
  "label.referrers": [
    {
      "type": 0,
      "value": "Referrers"
    }
  ],
  "label.refresh": [
    {
      "type": 0,
      "value": "Atnaujinti"
    }
  ],
  "label.regenerate": [
    {
      "type": 0,
      "value": "Regenerate"
    }
  ],
  "label.regions": [
    {
      "type": 0,
      "value": "Regions"
    }
  ],
  "label.remove": [
    {
      "type": 0,
      "value": "Remove"
    }
  ],
  "label.required": [
    {
      "type": 0,
      "value": "Reikalinga"
    }
  ],
  "label.reset": [
    {
      "type": 0,
      "value": "Atstatyti"
    }
  ],
  "label.reset-website": [
    {
      "type": 0,
      "value": "Atstatyti statistikos duomenis"
    }
  ],
  "label.role": [
    {
      "type": 0,
      "value": "Role"
    }
  ],
  "label.save": [
    {
      "type": 0,
      "value": "Išsaugoti"
    }
  ],
  "label.screens": [
    {
      "type": 0,
      "value": "Screens"
    }
  ],
  "label.select-website": [
    {
      "type": 0,
      "value": "Select website"
    }
  ],
  "label.sessions": [
    {
      "type": 0,
      "value": "Sessions"
    }
  ],
  "label.settings": [
    {
      "type": 0,
      "value": "Nustatymai"
    }
  ],
  "label.share-url": [
    {
      "type": 0,
      "value": "Pasidalinti nuoroda"
    }
  ],
  "label.single-day": [
    {
      "type": 0,
      "value": "Viena diena"
    }
  ],
  "label.tablet": [
    {
      "type": 0,
      "value": "Planšetė"
    }
  ],
  "label.team": [
    {
      "type": 0,
      "value": "Team"
    }
  ],
  "label.team-guest": [
    {
      "type": 0,
      "value": "Team guest"
    }
  ],
  "label.team-id": [
    {
      "type": 0,
      "value": "Team ID"
    }
  ],
  "label.team-member": [
    {
      "type": 0,
      "value": "Team member"
    }
  ],
  "label.team-owner": [
    {
      "type": 0,
      "value": "Team owner"
    }
  ],
  "label.teams": [
    {
      "type": 0,
      "value": "Teams"
    }
  ],
  "label.theme": [
    {
      "type": 0,
      "value": "Theme"
    }
  ],
  "label.this-month": [
    {
      "type": 0,
      "value": "Šis mėnuo"
    }
  ],
  "label.this-week": [
    {
      "type": 0,
      "value": "Ši savaitė"
    }
  ],
  "label.this-year": [
    {
      "type": 0,
      "value": "Šie metai"
    }
  ],
  "label.timezone": [
    {
      "type": 0,
      "value": "Laiko zona"
    }
  ],
  "label.title": [
    {
      "type": 0,
      "value": "Title"
    }
  ],
  "label.today": [
    {
      "type": 0,
      "value": "Šiandien"
    }
  ],
  "label.toggle-charts": [
    {
      "type": 0,
      "value": "Rodyti / slėpti grafikus"
    }
  ],
  "label.tracking-code": [
    {
      "type": 0,
      "value": "Sekimo kodas"
    }
  ],
  "label.unique-visitors": [
    {
      "type": 0,
      "value": "Unikalūs lankytojai"
    }
  ],
  "label.unknown": [
    {
      "type": 0,
      "value": "Nežinoma"
    }
  ],
  "label.user": [
    {
      "type": 0,
      "value": "User"
    }
  ],
  "label.username": [
    {
      "type": 0,
      "value": "Vartotojo vardas"
    }
  ],
  "label.users": [
    {
      "type": 0,
      "value": "Users"
    }
  ],
  "label.view": [
    {
      "type": 0,
      "value": "View"
    }
  ],
  "label.view-details": [
    {
      "type": 0,
      "value": "Peržiūrėti detaliau"
    }
  ],
  "label.views": [
    {
      "type": 0,
      "value": "Peržiūros"
    }
  ],
  "label.visitors": [
    {
      "type": 0,
      "value": "Lankytojai"
    }
  ],
  "label.website-id": [
    {
      "type": 0,
      "value": "Website ID"
    }
  ],
  "label.websites": [
    {
      "type": 0,
      "value": "Svetainės"
    }
  ],
  "label.yesterday": [
    {
      "type": 0,
<<<<<<< HEAD
      "value": "Vakar"
=======
      "value": "Yesterday"
>>>>>>> 0e4c071b
    }
  ],
  "message.active-users": [
    {
      "offset": 0,
      "options": {
        "=0": {
          "value": [
            {
              "type": 7
            },
            {
              "type": 0,
              "value": " aktyvių vartotojų"
            }
          ]
        },
        "one": {
          "value": [
            {
              "type": 7
            },
            {
              "type": 0,
              "value": " aktyvus vartotojas"
            }
          ]
        },
        "other": {
          "value": [
            {
              "type": 7
            },
            {
              "type": 0,
              "value": " aktyvūs vartotojai"
            }
          ]
        },
        "zero": {
          "value": [
            {
              "type": 7
            },
            {
              "type": 0,
              "value": " aktyvių vartotojų"
            }
          ]
        }
      },
      "pluralType": "cardinal",
      "type": 6,
      "value": "x"
    }
  ],
  "message.confirm-delete": [
    {
      "type": 0,
      "value": "Ar esate tikri, jog norite ištrinti svetainę "
    },
    {
      "type": 1,
      "value": "target"
    },
    {
      "type": 0,
      "value": "?"
    }
  ],
  "message.confirm-leave": [
    {
      "type": 0,
      "value": "Are you sure you want to leave "
    },
    {
      "type": 1,
      "value": "target"
    },
    {
      "type": 0,
      "value": "?"
    }
  ],
  "message.confirm-reset": [
    {
      "type": 0,
      "value": "Are esate tikri, jog norite atstatyti svetainės "
    },
    {
      "type": 1,
      "value": "target"
    },
    {
      "type": 0,
      "value": " statistikos duomenis?"
    }
  ],
  "message.delete-website": [
    {
      "type": 0,
      "value": "Ištrinti svetainę"
    }
  ],
  "message.delete-website-warning": [
    {
      "type": 0,
      "value": "Visi susiję duomenys taip pat bus ištrinti."
    }
  ],
  "message.error": [
    {
      "type": 0,
      "value": "Kažkas įvyko ne taip."
    }
  ],
  "message.event-log": [
    {
      "type": 1,
      "value": "event"
    },
    {
      "type": 0,
      "value": " on "
    },
    {
      "type": 1,
      "value": "url"
    }
  ],
  "message.go-to-settings": [
    {
      "type": 0,
      "value": "Eiti į nustatymus"
    }
  ],
  "message.incorrect-username-password": [
    {
      "type": 0,
      "value": "Neteisingas vartotojo vardas/slaptažodis."
    }
  ],
  "message.invalid-domain": [
    {
      "type": 0,
      "value": "Klaidingas domenas"
    }
  ],
  "message.min-password-length": [
    {
      "type": 0,
      "value": "Minimum length of "
    },
    {
      "type": 1,
      "value": "n"
    },
    {
      "type": 0,
      "value": " characters"
    }
  ],
  "message.no-data-available": [
    {
      "type": 0,
      "value": "Nėra jokių duomenų."
    }
  ],
  "message.no-match-password": [
    {
      "type": 0,
      "value": "Slaptažodžiai nesutampa"
    }
  ],
  "message.no-teams": [
    {
      "type": 0,
      "value": "You have not created any teams."
    }
  ],
  "message.no-users": [
    {
      "type": 0,
      "value": "There are no users."
    }
  ],
  "message.page-not-found": [
    {
      "type": 0,
      "value": "Puslapis nerastas."
    }
  ],
  "message.reset-website": [
    {
      "type": 0,
      "value": "Atstatyti statistikos duomenis"
    }
  ],
  "message.reset-website-warning": [
    {
      "type": 0,
      "value": "Visi šios svetainės statistikos duomenys bus ištrinti, bet sekimo kodas išliks nepaliestas."
    }
  ],
  "message.saved": [
    {
      "type": 0,
      "value": "Sėkmingai išsaugota."
    }
  ],
  "message.share-url": [
    {
      "type": 0,
      "value": "Tai yra viešai prieinama "
    },
    {
      "type": 1,
      "value": "target"
    },
    {
      "type": 0,
      "value": " nuoroda (URL)."
    }
  ],
  "message.team-already-member": [
    {
      "type": 0,
      "value": "You are already a member of the team."
    }
  ],
  "message.team-not-found": [
    {
      "type": 0,
      "value": "Team not found."
    }
  ],
  "message.tracking-code": [
    {
      "type": 0,
      "value": "Sekimo kodas"
    }
  ],
  "message.user-deleted": [
    {
      "type": 0,
      "value": "User deleted."
    }
  ],
  "message.visitor-log": [
    {
      "type": 0,
      "value": "Lankytojas iš "
    },
    {
      "type": 1,
      "value": "country"
    },
    {
      "type": 0,
      "value": ", naudojantis "
    },
    {
      "type": 1,
      "value": "browser"
    },
    {
      "type": 0,
      "value": " sistemoje "
    },
    {
      "type": 1,
      "value": "os"
    },
    {
      "type": 0,
      "value": " "
    },
    {
      "type": 1,
      "value": "device"
    }
  ],
  "messages.no-team-websites": [
    {
      "type": 0,
      "value": "This team does not have any websites."
    }
  ],
  "messages.no-websites-configured": [
    {
      "type": 0,
      "value": "Jūs nesate susikonfiguravę jokių svetainių."
    }
  ],
  "messages.team-websites-info": [
    {
      "type": 0,
      "value": "Websites can be viewed by anyone on the team."
    }
  ]
}<|MERGE_RESOLUTION|>--- conflicted
+++ resolved
@@ -805,11 +805,7 @@
   "label.yesterday": [
     {
       "type": 0,
-<<<<<<< HEAD
-      "value": "Vakar"
-=======
       "value": "Yesterday"
->>>>>>> 0e4c071b
     }
   ],
   "message.active-users": [
